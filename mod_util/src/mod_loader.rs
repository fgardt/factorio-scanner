--- conflicted
+++ resolved
@@ -306,7 +306,6 @@
         }
     }
 
-<<<<<<< HEAD
     fn read_dir(&self, dir: &str) -> Result<Vec<ModEntry>> {
         match self {
             Self::Folder { path } => {
@@ -346,14 +345,14 @@
                     .collect();
             }
         }
-=======
+    }
+      
     fn get_info(&self, name: &str) -> Result<ModInfo> {
         let info_file = self.get_file("info.json")?;
         let info = serde_json::from_slice(&info_file)
             .map_err(|err| ModError::InvalidInfoJson(name.into(), err))?;
 
         Ok(info)
->>>>>>> 8b6ef54c
     }
 }
 
